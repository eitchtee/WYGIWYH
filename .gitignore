--- conflicted
+++ resolved
@@ -162,10 +162,6 @@
 #  option (not recommended) you can uncomment the following to ignore the entire idea folder.
 .idea/
 
-<<<<<<< HEAD
 node_modules/
 postgres_data/
-=======
-postgres_data/
-.prod.env
->>>>>>> fffba037
+.prod.env